--- conflicted
+++ resolved
@@ -30,6 +30,14 @@
 	"github.com/yorkie-team/yorkie/pkg/types"
 )
 
+// ToClient converts the given model to Protobuf format.
+func ToClient(client types.Client) *api.Client {
+	return &api.Client{
+		Id:       client.ID.String(),
+		Metadata: client.Metadata,
+	}
+}
+
 // ToChangePack converts the given model format to Protobuf format.
 func ToChangePack(pack *change.Pack) (*api.ChangePack, error) {
 	pbChanges, err := toChanges(pack.Changes)
@@ -96,25 +104,21 @@
 	return pbKeys
 }
 
-<<<<<<< HEAD
 // ToClientsMap converts the given model to Protobuf format.
-func ToClientsMap(clientsMap map[string][]string) map[string]*api.Clients {
-=======
 func ToClientsMap(clientsMap map[string][]types.Client) map[string]*api.Clients {
->>>>>>> c753c84a
 	pbClientsMap := make(map[string]*api.Clients)
 
 	for k, clients := range clientsMap {
-		var apiClients []*api.Client
+		var pbClients []*api.Client
 		for _, client := range clients {
-			apiClients = append(apiClients, &api.Client{
-				ClientId:   client.ID,
-				ClientMeta: client.Meta,
+			pbClients = append(pbClients, &api.Client{
+				Id:       client.ID.String(),
+				Metadata: client.Metadata,
 			})
 		}
 
 		pbClientsMap[k] = &api.Clients{
-			Clients: apiClients,
+			Clients: pbClients,
 		}
 	}
 
