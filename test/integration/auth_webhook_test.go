--- conflicted
+++ resolved
@@ -137,23 +137,8 @@
 		err = cli.Attach(ctx, doc)
 		assert.Equal(t, codes.Unauthenticated, status.Convert(err).Code())
 
-<<<<<<< HEAD
-		wg := sync.WaitGroup{}
-
-		wg.Add(1)
-		rch := cli.Watch(ctx, doc)
-		go func() {
-			defer wg.Done()
-
-			resp := <-rch
-			assert.Equal(t, codes.Unauthenticated, status.Convert(resp.Err).Code())
-		}()
-
-		wg.Wait()
-=======
 		_, err = cli.Watch(ctx, doc)
 		assert.Equal(t, codes.Unauthenticated, status.Convert(err).Code())
->>>>>>> 93abec23
 	})
 
 	t.Run("authorization webhook that success after retries test", func(t *testing.T) {
@@ -180,19 +165,6 @@
 		doc := document.New(helper.Collection, t.Name())
 		err = cli.Attach(ctx, doc)
 		assert.NoError(t, err)
-
-		wg := sync.WaitGroup{}
-
-		wg.Add(1)
-		rch := cli.Watch(ctx, doc)
-		go func() {
-			defer wg.Done()
-
-			resp := <-rch
-			assert.NoError(t, resp.Err)
-		}()
-
-		wg.Wait()
 	})
 
 	t.Run("authorization webhook that fails after retries test", func(t *testing.T) {
